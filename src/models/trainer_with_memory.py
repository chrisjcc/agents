--- conflicted
+++ resolved
@@ -6,12 +6,7 @@
 import torch
 
 from actor_critic_agent import ActorCriticAgent
-<<<<<<< HEAD
 from replay_buffer.replay_buffer import ReplayBuffer
-=======
-
-# from replay_buffer.replay_buffer import ReplayBuffer
->>>>>>> 79b6edd7
 from replay_buffer.per import PrioritizedReplayBuffer
 
 # Setting the seed for reproducibility
@@ -28,12 +23,7 @@
         self,
         env: Any,
         agent: ActorCriticAgent,
-<<<<<<< HEAD
         memory: Any, #ReplayBuffer, #PrioritizedReplayBuffer,
-=======
-        # memory: ReplayBuffer,
-        memory: PrioritizedReplayBuffer,
->>>>>>> 79b6edd7
         max_episodes: int,
         low: Any,
         high: Any,
