--- conflicted
+++ resolved
@@ -170,15 +170,10 @@
             # Get state spaces
             state_ndarray, info = self.env.reset()
             state = (
-<<<<<<< HEAD
-                torch.tensor(state_ndarray, dtype=torch.float32).unsqueeze(0).to(self.device)
-            ).permute(0, 3, 1, 2)
-=======
                 torch.tensor(state_ndarray, dtype=torch.float32)
                 .unsqueeze(0)
                 .to(self.device)
-            )
->>>>>>> 0ddb0771
+            ).permute(0, 3, 1, 2)
 
             # Set variables
             episode_reward = 0.0
