<<<<<<< HEAD
- models/
  - __init__.py
  - actor_critic.py
  - critic_network.py
  - tests/
    - __init__.py
    - test_actor_critic.py
  - neural_networks/
    - __init__.py
    - actor_network.py
    - critic_network.py
=======
# __init__.py

from .actor_critic_agent import ActorCriticAgent
from .actor_critic import ActorCritic
from .gae import GAE
from .neural_networks import actor_network, critic_network
from .predict_model import PredictModel
from .replay_buffer import ReplayBuffer
from .tests import *

__all__ = [
    "ActorCriticAgent",
    "ActorCritic",
    "GAE",
    "actor_network",
    "critic_network",
    "PredictModel",
    "ReplayBuffer",
]
>>>>>>> 0ddb0771
<|MERGE_RESOLUTION|>--- conflicted
+++ resolved
@@ -1,16 +1,3 @@
-<<<<<<< HEAD
-- models/
-  - __init__.py
-  - actor_critic.py
-  - critic_network.py
-  - tests/
-    - __init__.py
-    - test_actor_critic.py
-  - neural_networks/
-    - __init__.py
-    - actor_network.py
-    - critic_network.py
-=======
 # __init__.py
 
 from .actor_critic_agent import ActorCriticAgent
@@ -29,5 +16,4 @@
     "critic_network",
     "PredictModel",
     "ReplayBuffer",
-]
->>>>>>> 0ddb0771
+]