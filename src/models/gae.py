--- conflicted
+++ resolved
@@ -17,37 +17,23 @@
 
     def calculate_gae_eligibility_trace(
         self,
-<<<<<<< HEAD
-        td_errors: torch.Tensor,
-=======
         rewards: torch.Tensor,
         values: torch.Tensor,
         next_values: torch.Tensor,
->>>>>>> 62383af2
         dones: torch.Tensor,
         normalize: bool = False,
     ) -> torch.Tensor:
         """
         Calculate the Generalized Advantage Estimation (GAE) with eligibility trace.
-<<<<<<< HEAD
-
-        :param td_errors: Tensor of shape [batch_size] containing TD-errors.
-=======
         :param rewards: Tensor of shape [batch_size] containing rewards.
         :param values: Tensor of shape [batch_size] containing state values at time t.
         :param next_values: Tensor of shape [batch_size] containing state values at time t+1.
->>>>>>> 62383af2
         :param dones: Tensor of shape [batch_size] indicating whether the episode is terminated.
         :param normalize: Whether to normalize the advantage values (optional).
         :return: Tensor of shape [batch_size] containing the advantages.
         """
         advantages = torch.zeros_like(td_errors)
 
-<<<<<<< HEAD
-        for t in reversed(range(td_errors.shape[0])):
-            #advantages[t] = td_errors[t] + self.gamma * self.lambda_ * advantages[t+1]
-            advantages[t] = td_errors[t] + self.gamma * self.lambda_ * advantages[t]
-=======
         for t in reversed(range(rewards.shape[0])):
             td_errors = rewards[t] + self.gamma * next_values[t] * (1 - dones[t]) - values[t]
             
@@ -55,7 +41,6 @@
             gae = td_errors + self.gamma * self.lambda_ * (1 - dones[t]) * gae
             
             advantages[t] = gae
->>>>>>> 62383af2
 
         if normalize:
             advantages = (advantages - advantages.mean()) / (advantages.std() + 1e-8)
