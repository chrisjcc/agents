# Importing necessary libraries
import torch
<<<<<<< HEAD
=======

>>>>>>> 3a35d62a

class GAE:
    """
    Generalized Advantage Estimation (GAE) with eligibility trace.
    """

    def __init__(self, gamma: float, lambda_: float):
        """
        Initializes the GAE object.
        :param gamma: The discount factor for future rewards.
        :param lambda_: The GAE parameter controls the trade-off between bias and variance in advantage estimation.
        """
        self.gamma = gamma
        self.lambda_ = lambda_

    def calculate_gae_eligibility_trace(
        self,
        rewards: torch.Tensor,
        values: torch.Tensor,
        next_values: torch.Tensor,
        dones: torch.Tensor,
        normalize: bool = False,
    ) -> torch.Tensor:
        """
        Calculate the Generalized Advantage Estimation (GAE) with eligibility trace.
<<<<<<< HEAD
=======

>>>>>>> 3a35d62a
        :param rewards: Tensor of shape [batch_size] containing rewards.
        :param values: Tensor of shape [batch_size] containing state values at time t.
        :param next_values: Tensor of shape [batch_size] containing state values at time t+1.
        :param dones: Tensor of shape [batch_size] indicating whether the episode is terminated.
        :param normalize: Whether to normalize the advantage values (optional).
        :return: Tensor of shape [batch_size] containing the advantages.

        Example:
            >>> gae = GAE(gamma=0.99, lambda_=0.95)
            >>> rewards = torch.tensor([0.0, 2.0, 1.0, 0.0])
            >>> values = torch.tensor([1.0, 2.0, 3.0, 4.0])
            >>> next_values = torch.tensor([5.0, 6.0, 7.0, 8.0])
            >>> dones = torch.tensor([0.0, 0.0, 0.0, 1.0])
            >>> advantages = gae.calculate_gae_eligibility_trace(rewards, values, next_values, dones)
        """
        td_errors = self.calculate_td_errors(rewards, values, next_values, dones)

        if td_errors.shape != dones.shape:
            raise ValueError("td_errors and dones must have the same shape")

        advantages = torch.zeros_like(td_errors)
        gae = 0.0

        for t in reversed(range(rewards.shape[0])):
<<<<<<< HEAD
            td_errors = rewards[t] + self.gamma * next_values[t] * (1 - dones[t]) - values[t]
            
            # Formula: gae = δ + γλ(1−dones[t])gae
            gae = td_errors + self.gamma * self.lambda_ * (1 - dones[t]) * gae
            
=======
            gae = td_errors[t] + self.gamma * self.lambda_ * (1 - dones[t]) * gae
>>>>>>> 3a35d62a
            advantages[t] = gae

        if normalize:
            advantages = (advantages - advantages.mean()) / (advantages.std() + 1e-8)

        return advantages

    def calculate_returns(
        self,
        rewards: torch.Tensor,
        dones: torch.Tensor,
    ) -> torch.Tensor:
        """
        Calculate the Returns based on the rewards.

        :param rewards: Tensor of shape [batch_size] containing rewards.
        :param dones: Tensor of shape [batch_size] indicating whether the episode is terminated.
        :return: Tensor of shape [batch_size] containing the returns.

        Example:
            >>> gae = GAE(gamma=0.99, lambda_=0.95)
            >>> rewards = torch.tensor([0.0, 2.0, 1.0, 0.0]))
            >>> dones = torch.tensor([0.0, 0.0, 0.0, 1.0])
            >>> returns = gae.calculate_returns(rewards, dones)
        """
        if rewards.shape != dones.shape:
            raise ValueError("rewards and dones must have the same shape")

        returns = torch.zeros_like(rewards)
        running_return = 0.0

        for t in reversed(range(rewards.shape[0])):
            running_return = rewards[t] + self.gamma * (1 - dones[t]) * running_return
            returns[t] = running_return

        return returns

    def calculate_td_errors(
        self,
        rewards: torch.Tensor,
        values: torch.Tensor,
        next_values: torch.Tensor,
        dones: torch.Tensor
    ) -> torch.Tensor:
        """
        Calculate the Temporal Difference (TD) errors.

        :param rewards: Tensor of shape [batch_size] containing rewards.
        :param values: Tensor of shape [batch_size] containing state values at time t.
        :param next_values: Tensor of shape [batch_size] containing state values at time t+1.
        :param dones: Tensor of shape [batch_size] indicating whether the episode is terminated.
        :return: Tensor of shape [batch_size] containing TD-errors.
        
        Example:
            >>> gae = GAE(gamma=0.99, lambda_=0.95)
            >>> rewards = torch.tensor([1.0, 2.0, 3.0, 4.0])
            >>> values = torch.tensor([0.5, 1.5, 2.5, 3.5])
            >>> next_values = torch.tensor([1.5, 2.5, 3.5, 0.0])
            >>> dones = torch.tensor([0.0, 0.0, 0.0, 1.0])
            >>> td_errors = gae.calculate_td_errors(rewards, values, next_values, dones)
        """
        if not all(tensor.shape == rewards.shape for tensor in [values, next_values, dones]):
            raise ValueError("All input tensors must have the same shape")

        td_errors = rewards + self.gamma * next_values * (1 - dones) - values

        return td_errors<|MERGE_RESOLUTION|>--- conflicted
+++ resolved
@@ -1,9 +1,5 @@
 # Importing necessary libraries
 import torch
-<<<<<<< HEAD
-=======
-
->>>>>>> 3a35d62a
 
 class GAE:
     """
@@ -29,10 +25,7 @@
     ) -> torch.Tensor:
         """
         Calculate the Generalized Advantage Estimation (GAE) with eligibility trace.
-<<<<<<< HEAD
-=======
 
->>>>>>> 3a35d62a
         :param rewards: Tensor of shape [batch_size] containing rewards.
         :param values: Tensor of shape [batch_size] containing state values at time t.
         :param next_values: Tensor of shape [batch_size] containing state values at time t+1.
@@ -57,15 +50,8 @@
         gae = 0.0
 
         for t in reversed(range(rewards.shape[0])):
-<<<<<<< HEAD
-            td_errors = rewards[t] + self.gamma * next_values[t] * (1 - dones[t]) - values[t]
-            
-            # Formula: gae = δ + γλ(1−dones[t])gae
-            gae = td_errors + self.gamma * self.lambda_ * (1 - dones[t]) * gae
-            
-=======
+             # Formula: gae = δ + γλ(1−dones[t])gae
             gae = td_errors[t] + self.gamma * self.lambda_ * (1 - dones[t]) * gae
->>>>>>> 3a35d62a
             advantages[t] = gae
 
         if normalize:
