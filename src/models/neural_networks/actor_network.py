# Importing necessary libraries
from typing import Any, Tuple

import numpy as np
import torch
import torch.nn as nn
import torch.nn.functional as F
import torch.optim as optim
from torch.distributions import Categorical, Normal

# Setting the seed for reproducibility
torch.manual_seed(42)


# Actor network
class Actor(nn.Module):
    """
    A neural network for the actor that predicts the mean and standard deviation
    of a normal distribution for selecting an action given a state.
    """

    def __init__(
        self,
        state_dim: int,
        state_channel: int,
        action_dim: int,
        max_action: float,
        hidden_dim: int = 256,
    ) -> None:
        """
        Initializes the Actor network architecture.
        :param state_dim: The number of dimensions in the state space.
        :param state_channel: The number of dimension in the state channel (e.g. RGB).
        :param action_dim: The number of dimensions in the action space.
        :param max_action: Maximum value of the action space.
        :param hidden_dim: The number of hidden units in the neural networks for actor and critic. Default is 256.
        """
        super(Actor, self).__init__()
        # Convolutional layers to extract features from the state's image
        self.conv1 = nn.Conv2d(state_channel, 32, kernel_size=3, stride=2)
        self.conv2 = nn.Conv2d(32, 64, kernel_size=3, stride=2)
        self.conv3 = nn.Conv2d(64, 128, kernel_size=3, stride=2)

<<<<<<< HEAD
        # Fully connected layers for policy approximation (1 batch)
        self.fc_input_dims = self.calculate_conv_output_dims(
             (state_channel, state_dim, state_dim)
        )
        self.fc1 = nn.Linear(self.fc_input_dims, hidden_dim)
=======
        # Calculate the size of flattened features
        self.fc_input_dim = self._get_conv_output(state_dim, state_channel)

        self.fc1 = nn.Linear(self.fc_input_dim, hidden_dim)
>>>>>>> 5895be85
        self.fc2 = nn.Linear(hidden_dim, hidden_dim)

        self.fc_mean = nn.Linear(hidden_dim, action_dim)
        self.fc_std = nn.Linear(hidden_dim, action_dim)

        self.max_action = max_action

    def _get_conv_output(self, state_dim, state_channel):
        input_tensor = torch.zeros(1, state_channel, state_dim, state_dim)
        output_tensor = self.conv3(self.conv2(self.conv1(input_tensor)))

        return int(np.prod(output_tensor.shape))

    def forward(self, state: torch.Tensor) -> Tuple[torch.Tensor]:
        """
        Forward pass of the actor network.
        Args:
            state (torch.Tensor): Current state of the environment.
        Returns:
            A tuple with the predicted mean and standard deviation of the normal distribution.
        """

        # Scale the input state tensor to the appropriate range (e.g., [0, 1] or [-1, 1])
<<<<<<< HEAD
        state = (
            state / 255.0
        )  # Assuming the original range is [0, 255] for color channels
=======
        # Assuming the original range is [0, 255] for color channels
        state = state.div(255.0)  # To ensure this is not an in-place operation
>>>>>>> 5895be85

        # Extract features from the state's image
        x = F.relu(self.conv1(state))
        x = F.relu(self.conv2(x))
        x = F.relu(self.conv3(x))

        # Flatten the 3D features tensor to make it suitable for feed-forward layers
        x = x.view(x.size(0), -1)

        # Propagate through the dense layers
        x = F.relu(self.fc1(x))
        x = F.relu(self.fc2(x))

        # Predict the mean of the normal distribution for selecting an action
<<<<<<< HEAD
        mean_action = self.max_action * torch.tanh(self.mean_fc(x))

        # Predict the standard deviation of the normal distribution for selecting an action.
        # softplus function is defined as follows: softplus(x) = log(1 + exp(x)).
        mean_std = F.softplus(self.std_fc(x))

        return mean_action, mean_std

    def sample_action(self, state: torch.Tensor) -> Tuple[torch.Tensor, Normal]:
        """
        Performs a forward pass using the actor network.
        :param state: The current state of the agent.
        :return: A tuple containing the selected action, its distribution and its estimated value.
        """
        # Sample action from actor network
        with torch.no_grad():
            # Sample an action from the actor network distribution
            mean_action, mean_std = self.forward(state)

        # Sample an action from the distribution
        action_distribution = Normal(loc=mean_action, scale=mean_std)
        action = action_distribution.sample()

        return action, action_distribution
=======
        mean = self.max_action * torch.tanh(self.fc_mean(x))

        # Predict the standard deviation of the normal distribution for selecting an action
        # Add a small constant to ensure positivity and numerical stability caused by 'std' being too close to zero.
        std = F.softplus(self.fc_std(x))
        std = std.add(1e-5) # Ensure no in-place operations
>>>>>>> 5895be85



if __name__ == "__main__":
    """CarRacing-v2 Gym environment"""
    import gymnasium as gym

    # Setup device
    device = torch.device("cuda" if torch.cuda.is_available() else "cpu")

    # Name of environment to be used
    env_name: str = "CarRacing-v2"
    max_episode_steps = 600  # default

    # Passing continuous=True converts the environment to use continuous action.
    # The continuous action space has 3 actions: [steering, gas, brake].
    env: gym.Env[Any, Any] = gym.make(
        env_name,
        domain_randomize=True,
        continuous=True,
        render_mode="human",
        max_episode_steps=max_episode_steps,
    )

    # We first check if state_shape has a length greater than 0 using conditional statements.
    # Otherwise, we raise a ValueError with an appropriate error message.
    state_shape = env.observation_space.shape
    if not state_shape or len(state_shape) == 0:
        raise ValueError("Observation space shape is not defined.")

    state_dim = int(state_shape[0])
    state_channel = int(state_shape[2])

    # Get action spaces
    action_space = env.action_space

    if isinstance(action_space, gym.spaces.Box):
        action_high = action_space.high
        action_shape = action_space.shape
    else:
        raise ValueError("Action space is not of type Box.")

    # There are certain gym environments where action_shape is None. In such cases, we set
    # action_dim and max_action to None and use action_high directly.
    action_dim, max_action = None, None
    if action_shape is not None and len(action_shape) > 0:
        action_dim = int(action_shape[0])
        max_action = float(action_high[0])

    # Convert from nupy to tensor
    low = torch.from_numpy(action_space.low).to(device)
    high = torch.from_numpy(action_space.high).to(device)

    # Initialize Actor policy
    actor = Actor(
        state_dim=state_dim,
        state_channel=state_channel,
        action_dim=action_dim,
        max_action=max_action,
    ).to(device)

    # Get state spaces
    state_ndarray, info = env.reset(seed=42)
    state = (
        torch.tensor(state_ndarray, dtype=torch.float32)
        .unsqueeze(0)
        .to(device)
        .permute(0, 3, 1, 2)
    )

    # This loop constitutes one epoch
    total_reward = 0.0
    step_count = 0
    done = False
    while not done:
        print(f"Step: {step_count}")

        # Use `with torch.no_grad():` to disable gradient calculations when performing inference.
        with torch.no_grad():
             # Select action by subsampling from action space distribution
            action, action_distribution = actor.sample_action(state)

            # Rescale, then clip the action to ensure it falls within the bounds of the action space
            clipped_action = torch.clamp(
                (((action + 1) / 2) * (high - low) + low), low, high
            )

        next_state_ndarray, reward, terminated, truncated, info = env.step(
            clipped_action.squeeze().cpu().detach().numpy()
        )

        next_state = (
            torch.tensor(next_state_ndarray, dtype=torch.float32)
            .unsqueeze(0)
            .to(device)
            .permute(0, 3, 1, 2)
        )

        total_reward += float(reward)
        print(f"\tTotal reward: {total_reward:.2f}")

        state = next_state
        step_count += 1

        # Update if the environment is done
        done = terminated or truncated<|MERGE_RESOLUTION|>--- conflicted
+++ resolved
@@ -41,18 +41,10 @@
         self.conv2 = nn.Conv2d(32, 64, kernel_size=3, stride=2)
         self.conv3 = nn.Conv2d(64, 128, kernel_size=3, stride=2)
 
-<<<<<<< HEAD
-        # Fully connected layers for policy approximation (1 batch)
-        self.fc_input_dims = self.calculate_conv_output_dims(
-             (state_channel, state_dim, state_dim)
-        )
-        self.fc1 = nn.Linear(self.fc_input_dims, hidden_dim)
-=======
         # Calculate the size of flattened features
         self.fc_input_dim = self._get_conv_output(state_dim, state_channel)
 
         self.fc1 = nn.Linear(self.fc_input_dim, hidden_dim)
->>>>>>> 5895be85
         self.fc2 = nn.Linear(hidden_dim, hidden_dim)
 
         self.fc_mean = nn.Linear(hidden_dim, action_dim)
@@ -76,14 +68,8 @@
         """
 
         # Scale the input state tensor to the appropriate range (e.g., [0, 1] or [-1, 1])
-<<<<<<< HEAD
-        state = (
-            state / 255.0
-        )  # Assuming the original range is [0, 255] for color channels
-=======
         # Assuming the original range is [0, 255] for color channels
         state = state.div(255.0)  # To ensure this is not an in-place operation
->>>>>>> 5895be85
 
         # Extract features from the state's image
         x = F.relu(self.conv1(state))
@@ -98,39 +84,12 @@
         x = F.relu(self.fc2(x))
 
         # Predict the mean of the normal distribution for selecting an action
-<<<<<<< HEAD
-        mean_action = self.max_action * torch.tanh(self.mean_fc(x))
-
-        # Predict the standard deviation of the normal distribution for selecting an action.
-        # softplus function is defined as follows: softplus(x) = log(1 + exp(x)).
-        mean_std = F.softplus(self.std_fc(x))
-
-        return mean_action, mean_std
-
-    def sample_action(self, state: torch.Tensor) -> Tuple[torch.Tensor, Normal]:
-        """
-        Performs a forward pass using the actor network.
-        :param state: The current state of the agent.
-        :return: A tuple containing the selected action, its distribution and its estimated value.
-        """
-        # Sample action from actor network
-        with torch.no_grad():
-            # Sample an action from the actor network distribution
-            mean_action, mean_std = self.forward(state)
-
-        # Sample an action from the distribution
-        action_distribution = Normal(loc=mean_action, scale=mean_std)
-        action = action_distribution.sample()
-
-        return action, action_distribution
-=======
         mean = self.max_action * torch.tanh(self.fc_mean(x))
 
         # Predict the standard deviation of the normal distribution for selecting an action
         # Add a small constant to ensure positivity and numerical stability caused by 'std' being too close to zero.
         std = F.softplus(self.fc_std(x))
         std = std.add(1e-5) # Ensure no in-place operations
->>>>>>> 5895be85
 
 
 
